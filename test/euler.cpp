--- conflicted
+++ resolved
@@ -68,120 +68,6 @@
               solver.GetFlux({0.0, 0.0, 0.0}));
 }
 
-<<<<<<< HEAD
-class HllcTest : public ::testing::Test {
- protected:
-  using Gas = gas::Ideal<1, 4>;
-  using Solver = euler::Hllc<Gas>;
-  using State = Solver::State;
-  using Flux = Solver::Flux;
-  Solver solver;
-  static void CompareFlux(Flux const& lhs, Flux const& rhs) {
-    for (int i = 0; i != 3; ++i) {
-      if (rhs[i] == 0) {
-        EXPECT_EQ(lhs[i], rhs[i]);
-      } else {
-        EXPECT_NEAR(lhs[i] / rhs[i], 1, 0.1);
-      }
-    }
-  }
-};
-TEST_F(HllcTest, TestFlux) {
-  auto rho{0.1}, u{0.2}, p{0.3};
-  auto flux = Flux{rho * u, rho * u * u + p, u};
-  flux[2] *= p * Gas::GammaOverGammaMinusOne() + 0.5 * rho * u * u;
-  EXPECT_EQ(solver.GetFlux({rho, u, p}), flux);
-}
-TEST_F(HllcTest, TestSod) {
-  State left{1.0, 0.0, 1.0}, right{0.125, 0.0, 0.1};
-  CompareFlux(solver.GetFluxOnTimeAxis(left, right),
-              solver.GetFlux({0.426319, +0.927453, 0.303130}));
-  CompareFlux(solver.GetFluxOnTimeAxis(right, left),
-              solver.GetFlux({0.426319, -0.927453, 0.303130}));
-}
-TEST_F(HllcTest, TestShockCollision) {
-  State left{5.99924, 19.5975, 460.894}, right{5.99242, 6.19633, 46.0950};
-  CompareFlux(solver.GetFluxOnTimeAxis(left, right),
-              solver.GetFlux({5.99924, 19.5975, 460.894}));
-}
-TEST_F(HllcTest, TestBlastFromLeft) {
-  State left{1.0, 0.0, 1000}, right{1.0, 0.0, 0.01};
-  CompareFlux(solver.GetFluxOnTimeAxis(left, right),
-              solver.GetFlux({0.575062, 19.59745, 460.8938}));
-}
-TEST_F(HllcTest, TestBlastFromRight) {
-  State left{1.0, 0.0, 0.01}, right{1.0, 0.0, 100};
-  CompareFlux(solver.GetFluxOnTimeAxis(left, right),
-              solver.GetFlux({0.575113, -6.196328, 46.09504}));
-}
-TEST_F(HllcTest, TestAlmostVaccumed) {
-  State left{1.0, -2.0, 0.4}, right{1.0, +2.0, 0.4};
-  CompareFlux(solver.GetFluxOnTimeAxis(left, right),
-              solver.GetFlux({0.21852, 0.0, 0.001894}));
-}
-TEST_F(HllcTest, TestVaccumed) {
-  State left{1.0, -4.0, 0.4}, right{1.0, +4.0, 0.4};
-  CompareFlux(solver.GetFluxOnTimeAxis(left, right),
-              solver.GetFlux({0.0, 0.0, 0.0}));
-}
-
-// class AusmTest : public ::testing::Test {
-//  protected:
-//   using Gas = gas::Ideal<1, 4>;
-//   using Solver = euler::Ausm<Gas>;
-//   using State = Solver::State;
-//   using Flux = Solver::Flux;
-//   Solver solver;
-//   static void CompareFlux(Flux const& lhs, Flux const& rhs) {
-//     for (int i = 0; i != 3; ++i) {
-//       if (rhs[i] == 0) {
-//         EXPECT_EQ(lhs[i], rhs[i]);
-//       } else {
-//         EXPECT_NEAR(lhs[i] / rhs[i], 1, 0.2);
-//       }
-//     }
-//   }
-// };
-// TEST_F(AusmTest, TestFlux) {
-//   auto rho{0.1}, u{0.2}, p{0.3};
-//   auto flux = Flux{rho * u, rho * u * u + p, u};
-//   flux[2] *= p * Gas::GammaOverGammaMinusOne() + 0.5 * rho * u * u;
-//   EXPECT_EQ(solver.GetFlux({rho, u, p}), flux);
-// }
-// TEST_F(AusmTest, TestSod) {
-//   State left{1.0, 0.0, 1.0}, right{0.125, 0.0, 0.1};
-//   CompareFlux(solver.GetFluxOnTimeAxis(left, right),
-//               solver.GetFlux({0.426319, +0.927453, 0.303130}));
-//   CompareFlux(solver.GetFluxOnTimeAxis(right, left),
-//               solver.GetFlux({0.426319, -0.927453, 0.303130}));
-// }
-// TEST_F(AusmTest, TestShockCollision) {
-//   State left{5.99924, 19.5975, 460.894}, right{5.99242, 6.19633, 46.0950};
-//   CompareFlux(solver.GetFluxOnTimeAxis(left, right),
-//               solver.GetFlux({5.99924, 19.5975, 460.894}));
-// }
-// TEST_F(AusmTest, TestBlastFromLeft) {
-//   State left{1.0, 0.0, 1000}, right{1.0, 0.0, 0.01};
-//   CompareFlux(solver.GetFluxOnTimeAxis(left, right),
-//               solver.GetFlux({0.575062, 19.59745, 460.8938}));
-// }
-// TEST_F(AusmTest, TestBlastFromRight) {
-//   State left{1.0, 0.0, 0.01}, right{1.0, 0.0, 100};
-//   CompareFlux(solver.GetFluxOnTimeAxis(left, right),
-//               solver.GetFlux({0.575113, -6.196328, 46.09504}));
-// }
-// TEST_F(AusmTest, TestAlmostVaccumed) {
-//   State left{1.0, -2.0, 0.4}, right{1.0, +2.0, 0.4};
-//   CompareFlux(solver.GetFluxOnTimeAxis(left, right),
-//               solver.GetFlux({0.21852, 0.0, 0.001894}));
-// }
-// TEST_F(AusmTest, TestVaccumed) {
-//   State left{1.0, -4.0, 0.4}, right{1.0, +4.0, 0.4};
-//   CompareFlux(solver.GetFluxOnTimeAxis(left, right),
-//               solver.GetFlux({0.0, 0.0, 0.0}));
-// }
-
-=======
 class Exact2dTest : public ::testing::Test {
  protected:
   using Solver = euler::Exact<gas::Ideal<1, 4>, 2>;
@@ -243,7 +129,6 @@
               solver.GetFlux({0.0, 0.0, v_right, 0.0}));
 }
 
->>>>>>> a874ce41
 }  // namespace riemann
 }  // namespace mini
 
