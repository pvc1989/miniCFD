--- conflicted
+++ resolved
@@ -7,13 +7,8 @@
 #include <initializer_list>
 #include <map>
 #include <memory>
-<<<<<<< HEAD
-#include <set>
-#include <utility>
-=======
 #include <utility>
 #include <vector>
->>>>>>> 1b2a90e4
 
 namespace pvc {
 namespace cfd {
@@ -63,7 +58,6 @@
 };
 
 class Mesh {
-<<<<<<< HEAD
   std::map<Tag, std::unique_ptr<Node>> tag_to_node_;
   std::map<Tag, std::unique_ptr<Edge>> tag_to_edge_;
   std::map<Tag, std::unique_ptr<Cell>> tag_to_cell_;
@@ -87,17 +81,6 @@
     tag_to_edge_.emplace(edge_tag, std::move(edge_ptr));
     assert(tag_to_edge_.size() == tag_pair_to_edge_.size());
     return iter->second;
-=======
-  std::map<Tag, std::unique_ptr<Node>> nodes_;
-  std::map<std::pair<Tag, Tag>, std::unique_ptr<Edge>> edges_;
-  std::map<Tag, Cell> cells_;
- public:
-  // Emplace primitive objects.
-  auto EmplaceNode(Tag node_tag, Coordinate x, Coordinate y) {
-  }
-  auto EmplaceEdge(Tag edge_tag, Tag head_tag, Tag tail_tag) {
-
->>>>>>> 1b2a90e4
   }
  private:
   Edge* EmplaceEdge(Tag head_tag, Tag tail_tag) {
