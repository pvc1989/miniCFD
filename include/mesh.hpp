--- conflicted
+++ resolved
@@ -127,17 +127,6 @@
     c_ = *iter++;
     assert(iter == vertices.end());
   }
-<<<<<<< HEAD
-  Real Measure() const override {
-    Real measure = (b_->X() * c_->Y() + a_->X() * b_->Y() + c_->X() * a_->Y()
-                  - b_->X() * a_->Y() - c_->X() * b_->Y() - a_->X() * c_->Y())
-                 / 2;
-    return std::abs(measure);
-  }
-  Point Center() const override {
-    Real x = (a_->X() + b_->X() + c_->X()) / 3;
-    Real y = (a_->Y() + b_->Y() + c_->Y()) / 3;
-=======
   virtual Real Measure() const override {
     auto det  = a_->X() * b_->Y() + b_->X() * c_->Y() + c_->X() * a_->Y();
          det -= b_->X() * a_->Y() + c_->X() * b_->Y() + a_->X() * c_->Y();
@@ -146,7 +135,6 @@
   virtual Point Center() const override {
     auto x = (a_->X() + b_->X() + c_->X()) / 3;
     auto y = (a_->Y() + b_->Y() + c_->Y()) / 3;
->>>>>>> 3d254bab
     return Point(x, y);
   }
 
@@ -169,16 +157,6 @@
     d_ = *iter++;
     assert(iter == vertices.end());
   }
-<<<<<<< HEAD
-  Real Measure() const override {
-    Real h = std::hypot(a_->X() - b_->X(), a_->Y() - b_->Y());
-    Real w = std::hypot(b_->X() - c_->X(), b_->Y() - c_->Y());
-    return h * w;
-  }
-  Point Center() const override {
-    Real x = (a_->X() + c_->X()) / 2;
-    Real y = (a_->Y() + c_->Y()) / 2;
-=======
   virtual Real Measure() const override {
     auto h = std::hypot(a_->X() - b_->X(), a_->Y() - b_->Y());
     auto w = std::hypot(b_->X() - c_->X(), b_->Y() - c_->Y());
@@ -187,7 +165,6 @@
   virtual Point Center() const override {
     auto x = (a_->X() + c_->X()) / 2;
     auto y = (a_->Y() + c_->Y()) / 2;
->>>>>>> 3d254bab
     return Point(x, y);
   }
 
